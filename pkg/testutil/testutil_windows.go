--- conflicted
+++ resolved
@@ -49,7 +49,10 @@
 	// below string constant on Windows.
 	// https://www.rfc-editor.org/rfc/rfc793
 	ExpectedConnectionRefusedError = "No connection could be made because the target machine actively refused it."
-<<<<<<< HEAD
+
+	// Image which includes a 'VOLUME "C:/test_dir"' stanza to be used for Windows testing.
+	// https://github.com/containerd/containerd/blob/main/integration/images/volume-copy-up/Dockerfile_windows
+	WindowsVolumeMountImage = "ghcr.io/containerd/volume-copy-up:2.1"
 )
 
 var (
@@ -101,11 +104,4 @@
 	}
 
 	return hypervContainer, nil
-}
-=======
-
-	// Image which includes a 'VOLUME "C:/test_dir"' stanza to be used for Windows testing.
-	// https://github.com/containerd/containerd/blob/main/integration/images/volume-copy-up/Dockerfile_windows
-	WindowsVolumeMountImage = "ghcr.io/containerd/volume-copy-up:2.1"
-)
->>>>>>> 655efbfe
+}